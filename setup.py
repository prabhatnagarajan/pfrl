import codecs
from setuptools import find_packages
from setuptools import setup

install_requires = [
    'torch>=1.3.0',
<<<<<<< HEAD
    'gymnasium[atari]',
    'numpy>=1.11.0',
=======
    'gym>=0.9.7',
    'numpy>=1.10.4',
>>>>>>> 580ac4fb
    'pillow',
    'filelock',
]

test_requires = [
    'pytest',
    'scipy',
    'optuna',
    'attrs<19.2.0',  # pytest does not run with attrs==19.2.0 (https://github.com/pytest-dev/pytest/issues/3280)  # NOQA
]

setup(name='pfrl',
      version='0.4.0',
      description='PFRL, a deep reinforcement learning library',
      long_description=codecs.open('README.md', 'r', encoding='utf-8').read(),
      long_description_content_type='text/markdown',
      author='Yasuhiro Fujita',
      author_email='fujita@preferred.jp',
      license='MIT License',
      packages=find_packages(),
      install_requires=install_requires,
      test_requires=test_requires)<|MERGE_RESOLUTION|>--- conflicted
+++ resolved
@@ -4,13 +4,8 @@
 
 install_requires = [
     'torch>=1.3.0',
-<<<<<<< HEAD
     'gymnasium[atari]',
     'numpy>=1.11.0',
-=======
-    'gym>=0.9.7',
-    'numpy>=1.10.4',
->>>>>>> 580ac4fb
     'pillow',
     'filelock',
 ]
