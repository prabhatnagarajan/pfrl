import collections
import copy
from logging import getLogger

import numpy as np
import torch
from torch.nn import functional as F

import pfrl
from pfrl.agent import AttributeSavingMixin, BatchAgent
from pfrl.replay_buffer import ReplayUpdater, batch_experiences
from pfrl.utils import clip_l2_grad_norm_
from pfrl.utils.batch_states import batch_states
from pfrl.utils.copy_param import synchronize_parameters


def _mean_or_nan(xs):
    """Return its mean a non-empty sequence, numpy.nan for a empty one."""
    return np.mean(xs) if xs else np.nan


def default_target_policy_smoothing_func(batch_action):
    """Add noises to actions for target policy smoothing."""
    noise = torch.clamp(0.2 * torch.randn_like(batch_action), -0.5, 0.5)
    return torch.clamp(batch_action + noise, -1, 1)


class TD3(AttributeSavingMixin, BatchAgent):
    """Twin Delayed Deep Deterministic Policy Gradients (TD3).

    See http://arxiv.org/abs/1802.09477

    Args:
        policy (Policy): Policy.
        q_func1 (Module): First Q-function that takes state-action pairs as input
            and outputs predicted Q-values.
        q_func2 (Module): Second Q-function that takes state-action pairs as
            input and outputs predicted Q-values.
        policy_optimizer (Optimizer): Optimizer setup with the policy
        q_func1_optimizer (Optimizer): Optimizer setup with the first
            Q-function.
        q_func2_optimizer (Optimizer): Optimizer setup with the second
            Q-function.
        replay_buffer (ReplayBuffer): Replay buffer
        gamma (float): Discount factor
        explorer (Explorer): Explorer that specifies an exploration strategy.
        gpu (int): GPU device id if not None nor negative.
        replay_start_size (int): if the replay buffer's size is less than
            replay_start_size, skip update
        minibatch_size (int): Minibatch size
        update_interval (int): Model update interval in step
        phi (callable): Feature extractor applied to observations
        soft_update_tau (float): Tau of soft target update.
        logger (Logger): Logger used
        batch_states (callable): method which makes a batch of observations.
            default is `pfrl.utils.batch_states.batch_states`
        burnin_action_func (callable or None): If not None, this callable
            object is used to select actions before the model is updated
            one or more times during training.
        policy_update_delay (int): Delay of policy updates. Policy is updated
            once in `policy_update_delay` times of Q-function updates.
        target_policy_smoothing_func (callable): Callable that takes a batch of
            actions as input and outputs a noisy version of it. It is used for
            target policy smoothing when computing target Q-values.
    """

    saved_attributes = (
        "policy",
        "q_func1",
        "q_func2",
        "target_policy",
        "target_q_func1",
        "target_q_func2",
        "policy_optimizer",
        "q_func1_optimizer",
        "q_func2_optimizer",
    )

    def __init__(
        self,
        policy,
        q_func1,
        q_func2,
        policy_optimizer,
        q_func1_optimizer,
        q_func2_optimizer,
        replay_buffer,
        gamma,
        explorer,
        gpu=None,
        replay_start_size=10000,
        minibatch_size=100,
        update_interval=1,
        phi=lambda x: x,
        soft_update_tau=5e-3,
        n_times_update=1,
        max_grad_norm=None,
        logger=getLogger(__name__),
        batch_states=batch_states,
        burnin_action_func=None,
        policy_update_delay=2,
        target_policy_smoothing_func=default_target_policy_smoothing_func,
    ):
        self.policy = policy
        self.q_func1 = q_func1
        self.q_func2 = q_func2

        if gpu is not None and gpu >= 0:
            assert torch.cuda.is_available()
            self.device = torch.device("cuda:{}".format(gpu))
            self.policy.to(self.device)
            self.q_func1.to(self.device)
            self.q_func2.to(self.device)
        else:
            self.device = torch.device("cpu")

        self.replay_buffer = replay_buffer
        self.gamma = gamma
        self.explorer = explorer
        self.gpu = gpu
        self.phi = phi
        self.soft_update_tau = soft_update_tau
        self.logger = logger
        self.policy_optimizer = policy_optimizer
        self.q_func1_optimizer = q_func1_optimizer
        self.q_func2_optimizer = q_func2_optimizer
        self.replay_updater = ReplayUpdater(
            replay_buffer=replay_buffer,
            update_func=self.update,
            batchsize=minibatch_size,
            n_times_update=1,
            replay_start_size=replay_start_size,
            update_interval=update_interval,
            episodic_update=False,
        )
        self.max_grad_norm = max_grad_norm
        self.batch_states = batch_states
        self.burnin_action_func = burnin_action_func
        self.policy_update_delay = policy_update_delay
        self.target_policy_smoothing_func = target_policy_smoothing_func

        self.t = 0
        self.policy_n_updates = 0
        self.q_func_n_updates = 0
        self.last_state = None
        self.last_action = None

        # Target model
        self.target_policy = copy.deepcopy(self.policy).eval().requires_grad_(False)
        self.target_q_func1 = copy.deepcopy(self.q_func1).eval().requires_grad_(False)
        self.target_q_func2 = copy.deepcopy(self.q_func2).eval().requires_grad_(False)

        # Statistics
        self.q1_record = collections.deque(maxlen=1000)
        self.q2_record = collections.deque(maxlen=1000)
        self.q_func1_loss_record = collections.deque(maxlen=100)
        self.q_func2_loss_record = collections.deque(maxlen=100)
        self.policy_loss_record = collections.deque(maxlen=100)

    def sync_target_network(self):
        """Synchronize target network with current network."""
        synchronize_parameters(
            src=self.policy,
            dst=self.target_policy,
            method="soft",
            tau=self.soft_update_tau,
        )
        synchronize_parameters(
            src=self.q_func1,
            dst=self.target_q_func1,
            method="soft",
            tau=self.soft_update_tau,
        )
        synchronize_parameters(
            src=self.q_func2,
            dst=self.target_q_func2,
            method="soft",
            tau=self.soft_update_tau,
        )

    def update_q_func(self, batch):
        """Compute loss for a given Q-function."""

        batch_next_state = batch["next_state"]
        batch_rewards = batch["reward"]
        batch_terminal = batch["is_state_terminal"]
        batch_state = batch["state"]
        batch_actions = batch["action"]
        batch_discount = batch["discount"]

        with torch.no_grad(), pfrl.utils.evaluating(
            self.target_policy
        ), pfrl.utils.evaluating(self.target_q_func1), pfrl.utils.evaluating(
            self.target_q_func2
        ):
            next_actions = self.target_policy_smoothing_func(
                self.target_policy(batch_next_state).sample()
            )
            next_q1 = self.target_q_func1((batch_next_state, next_actions))
            next_q2 = self.target_q_func2((batch_next_state, next_actions))
            next_q = torch.min(next_q1, next_q2)

            target_q = batch_rewards + batch_discount * (
                1.0 - batch_terminal
            ) * torch.flatten(next_q)

        predict_q1 = torch.flatten(self.q_func1((batch_state, batch_actions)))
        predict_q2 = torch.flatten(self.q_func2((batch_state, batch_actions)))

        loss1 = F.mse_loss(target_q, predict_q1)
        loss2 = F.mse_loss(target_q, predict_q2)

        # Update stats
<<<<<<< HEAD
        self.q1_record.extend(predict_q1.detach().clone().cpu().numpy())
        self.q2_record.extend(predict_q2.detach().clone().cpu().numpy())
        self.q_func1_loss_record.append(float(loss1.detach().clone().cpu().numpy()))
        self.q_func2_loss_record.append(float(loss1.detach().clone().cpu().numpy()))
=======
        self.q1_record.extend(predict_q1.item())
        self.q2_record.extend(predict_q2.item())
        self.q_func1_loss_record.append(loss1.item())
        self.q_func2_loss_record.append(loss2.item())
>>>>>>> 999fe744

        self.q_func1_optimizer.zero_grad()
        loss1.backward()
        if self.max_grad_norm is not None:
            clip_l2_grad_norm_(self.q_func1.parameters(), self.max_grad_norm)
        self.q_func1_optimizer.step()

        self.q_func2_optimizer.zero_grad()
        loss2.backward()
        if self.max_grad_norm is not None:
            clip_l2_grad_norm_(self.q_func2.parameters(), self.max_grad_norm)
        self.q_func2_optimizer.step()

        self.q_func_n_updates += 1

    def update_policy(self, batch):
        """Compute loss for actor."""

        batch_state = batch["state"]

        onpolicy_actions = self.policy(batch_state).rsample()
        q = self.q_func1((batch_state, onpolicy_actions))

        # Since we want to maximize Q, loss is negation of Q
        loss = -torch.mean(q)

<<<<<<< HEAD
        self.policy_loss_record.append(float(loss.detach().clone().cpu().numpy()))
=======
        self.policy_loss_record.append(loss.item())
>>>>>>> 999fe744
        self.policy_optimizer.zero_grad()
        loss.backward()
        if self.max_grad_norm is not None:
            clip_l2_grad_norm_(self.policy.parameters(), self.max_grad_norm)
        self.policy_optimizer.step()
        self.policy_n_updates += 1

    def update(self, experiences, errors_out=None):
        """Update the model from experiences"""

        batch = batch_experiences(experiences, self.device, self.phi, self.gamma)
        self.update_q_func(batch)
        if self.q_func_n_updates % self.policy_update_delay == 0:
            self.update_policy(batch)
            self.sync_target_network()

    def batch_select_onpolicy_action(self, batch_obs):
        with torch.no_grad(), pfrl.utils.evaluating(self.policy):
            batch_xs = self.batch_states(batch_obs, self.device, self.phi)
            batch_action = self.policy(batch_xs).sample().cpu().numpy()
        return list(batch_action)

    def batch_act(self, batch_obs):
        if self.training:
            return self._batch_act_train(batch_obs)
        else:
            return self._batch_act_eval(batch_obs)

    def batch_observe(self, batch_obs, batch_reward, batch_done, batch_reset):
        if self.training:
            self._batch_observe_train(batch_obs, batch_reward, batch_done, batch_reset)

    def _batch_act_eval(self, batch_obs):
        assert not self.training
        return self.batch_select_onpolicy_action(batch_obs)

    def _batch_act_train(self, batch_obs):
        assert self.training
        if self.burnin_action_func is not None and self.policy_n_updates == 0:
            batch_action = [self.burnin_action_func() for _ in range(len(batch_obs))]
        else:
            batch_onpolicy_action = self.batch_select_onpolicy_action(batch_obs)
            batch_action = [
                self.explorer.select_action(self.t, lambda: batch_onpolicy_action[i])
                for i in range(len(batch_onpolicy_action))
            ]

        self.batch_last_obs = list(batch_obs)
        self.batch_last_action = list(batch_action)

        return batch_action

    def _batch_observe_train(self, batch_obs, batch_reward, batch_done, batch_reset):
        assert self.training
        for i in range(len(batch_obs)):
            self.t += 1
            if self.batch_last_obs[i] is not None:
                assert self.batch_last_action[i] is not None
                # Add a transition to the replay buffer
                self.replay_buffer.append(
                    state=self.batch_last_obs[i],
                    action=self.batch_last_action[i],
                    reward=batch_reward[i],
                    next_state=batch_obs[i],
                    next_action=None,
                    is_state_terminal=batch_done[i],
                    env_id=i,
                )
                if batch_reset[i] or batch_done[i]:
                    self.batch_last_obs[i] = None
                    self.batch_last_action[i] = None
                    self.replay_buffer.stop_current_episode(env_id=i)
            self.replay_updater.update_if_necessary(self.t)

    def get_statistics(self):
        return [
            ("average_q1", _mean_or_nan(self.q1_record)),
            ("average_q2", _mean_or_nan(self.q2_record)),
            ("average_q_func1_loss", _mean_or_nan(self.q_func1_loss_record)),
            ("average_q_func2_loss", _mean_or_nan(self.q_func2_loss_record)),
            ("average_policy_loss", _mean_or_nan(self.policy_loss_record)),
            ("policy_n_updates", self.policy_n_updates),
            ("q_func_n_updates", self.q_func_n_updates),
        ]<|MERGE_RESOLUTION|>--- conflicted
+++ resolved
@@ -211,17 +211,10 @@
         loss2 = F.mse_loss(target_q, predict_q2)
 
         # Update stats
-<<<<<<< HEAD
-        self.q1_record.extend(predict_q1.detach().clone().cpu().numpy())
-        self.q2_record.extend(predict_q2.detach().clone().cpu().numpy())
-        self.q_func1_loss_record.append(float(loss1.detach().clone().cpu().numpy()))
-        self.q_func2_loss_record.append(float(loss1.detach().clone().cpu().numpy()))
-=======
         self.q1_record.extend(predict_q1.item())
         self.q2_record.extend(predict_q2.item())
         self.q_func1_loss_record.append(loss1.item())
         self.q_func2_loss_record.append(loss2.item())
->>>>>>> 999fe744
 
         self.q_func1_optimizer.zero_grad()
         loss1.backward()
@@ -248,11 +241,7 @@
         # Since we want to maximize Q, loss is negation of Q
         loss = -torch.mean(q)
 
-<<<<<<< HEAD
-        self.policy_loss_record.append(float(loss.detach().clone().cpu().numpy()))
-=======
         self.policy_loss_record.append(loss.item())
->>>>>>> 999fe744
         self.policy_optimizer.zero_grad()
         loss.backward()
         if self.max_grad_norm is not None:
